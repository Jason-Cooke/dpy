--- conflicted
+++ resolved
@@ -14,16 +14,6 @@
     self._GOB = {}
     self._EAGER = []
 
-<<<<<<< HEAD
-=======
-  def Value(self, name, value):
-    @Singleton()
-    def Callable(): pass
-    Callable.__name__ = name
-    Callable._ioc_value = value
-    self.Injectable(Callable)
-
->>>>>>> cf2c8537
   def Injectable(self, f):
     f._ioc_injectable = True
     injectable = Inject(f)
@@ -127,7 +117,7 @@
 
 
 def _InjectableValue(name, value):
-  @Singleton
+  @Singleton()
   def Callable(): pass
   Callable.__name__ = name
   Callable._ioc_value = value
