"""pyoc is a simple, thread-safe, Python dependency injection library.

pyoc is designed to easily allow inversion of control without messy overhead.
It is quick to define and use injectable objects in your code.

Example:
  @pyoc.Injectable
  def user():
    return 'Anonymous'

  pyoc.Injectable.value('greet', 'Hello')

  @pyoc.Inject
  def Hello(greet=pyoc.IN, user=pyoc.IN):
    return '%s %s' % (greet, user)

  Hello()  # This will print 'Hello Anonymous'
"""
import functools
import inspect
import logging
import threading


IN = INJECTED = object()
_IN_TEST_MODE = False


class Error(Exception):
  """Base Error class of ioc module."""


class InjectionDuringTestError(Error):
  """When injection happened when the test mode is enabled."""


class _Scope(object):

  def __init__(self, f):
    self.func = f
    self._gob = {}
    self._eagers = []

  @property
  def name(self):
    if self.func:
      parent = (getattr(self.func, 'im_class', None) or
                getattr(self.func, '__module__'))
      return '%s.%s' % (parent, self.func.__name__)
    elif self is _ROOT_SCOPE:
      return 'Root'
    else:
      return 'No Name'

  def Injectable(self, f, name=None):
    """Adds a callable as an injectable to the scope.

    Args:
      f: A callable to add as an injectable.
      name: A name to give the injectable or None to use its name.
    Returns:
      The wrapped injectable function.
    """
    f.ioc_injectable = True
    injectable = Inject(f)
    if name:
      logging.debug('%r injectable added as %r to scope %r.',
                    f.__name__, name, self.name)
    else:
      logging.debug('%r injectable added to scope %r.', f.__name__, self.name)
      name = f.__name__
    self._gob[name] = injectable
    if hasattr(f, 'ioc_eager'):
      self._eagers.append(injectable)
    return injectable

  def __contains__(self, name):
    return name in self._gob

  def __getitem__(self, name):
    return self._gob[name]

  def Warmup(self):
    logging.debug('Warming up: %s', self.name)
    for eager in self._eagers:
      eager()
    logging.debug('Hot: %s', self.name)

  def __str__(self):
    a = ['Scope %r:' % self.name]
    for key in self._gob:
      a.append('\n  ')
      a.append(key)
    return ''.join(a)

  def __enter__(self):
    if not hasattr(_DATA, 'scopes'):
      _DATA.scopes = [_ROOT_SCOPE]
    _DATA.scopes.append(self)

  def __exit__(self, t, v, tb):
    _DATA.scopes.pop()


_ROOT_SCOPE = _Scope(None)
_DATA = threading.local()
_DATA.scopes = [_ROOT_SCOPE]


def _FillInInjections(injections, arguments):
  for injection in injections:
    if injection in arguments: continue
    if _IN_TEST_MODE:
      raise InjectionDuringTestError(
          'Test mode enabled. Injection arguments are required.')
    for scope in reversed(_DATA.scopes):
      if injection in scope:
        arguments[injection] = scope[injection]()
        break
    else:
      raise ValueError('The injectable named %r was not found.' % injection)


def Inject(f):
  """Function wrapper that will examine the kwargs and wrap when necessary.

  Args:
    f: Function to inject into.

  Returns:
    Return a wrapped function of the original one with all the pyoc.IN value
    being fill in the real values.
  Raises:
    ValueError: If the argument is not a callable or is already injected.
  """
  if not callable(f):
    raise ValueError('%r is not injectable.', f)
  if hasattr(f, 'ioc_injected'):
    raise ValueError('%r has already been setup for injection.')
  f.ioc_injected = True
  name = f.__name__
  is_cls = inspect.isclass(f)
  c = f.__init__ if is_cls else f
  try:
    argspec = inspect.getargspec(c)
  except TypeError:
    raise ValueError(
        'Built-ins (and classes without an __init__) cannot be injected.')
  injections = argspec.args[-len(argspec.defaults):] if argspec.defaults else []
  injections = tuple(injection for i, injection in enumerate(injections)
                     if argspec.defaults[i] is INJECTED)
  if hasattr(f, 'ioc_injectable'):
    argspec_len = len(argspec.args) - 1 if is_cls else len(argspec.args)
    assert argspec_len == len(injections), 'Injectables must be fully injected.'

  if hasattr(f, 'ioc_singleton'):
    logging.debug('%r is a singleton.', name)

    @functools.wraps(c)
    def Wrapper(*args, **kwargs):
      if not hasattr(f, 'ioc_value'):
        _FillInInjections(injections, kwargs)
        f.ioc_value = c(*args, **kwargs)
      return f.ioc_value
  else:
    logging.debug('%r is injected.', name)

    @functools.wraps(c)
    def Wrapper(*args, **kwargs):
      _FillInInjections(injections, kwargs)
      return c(*args, **kwargs)

  if is_cls:
    f.__init__ = Wrapper
    return f
  else:
    return Wrapper


def Scope(f):
  """Decorates a callable and creates a new injection Scope level."""
  @functools.wraps(f)
  def Wrapper(*args, **kwargs):
    with _Scope(f):
      return f(*args, **kwargs)
  return Wrapper


def _CheckAlreadyInjected(name):
  """Checks if an injectable name is already in use."""
  for scope in _DATA.scopes:
<<<<<<< HEAD
    if f.__name__ in scope:
      raise KeyError('Injectable %r already exist in scope %r.' %
                     (f.__name__, scope.name))
  return _DATA.scopes[-1].Injectable(f)
=======
    if name in scope:
      raise ValueError('Injectable %r already exist in scope %r.' %
                       (name, scope.name))


def Injectable(f):
  """Decorates a callable and creates an injectable in the current Scope."""
  _CheckAlreadyInjected(f.__name__)
  return _DATA.scopes[-1].Injectable(f)


def _InjectableNamed(name):
  """Decorates a callable and creates a named injectable in the current Scope.

  Args:
    name: The name of the object to setup for injection.
  Returns:
    A decorator for an Injectable.
  """

  def Decorator(f):
    _CheckAlreadyInjected(name)
    return _DATA.scopes[-1].Injectable(f, name=name)
  return Decorator
Injectable.named = _InjectableNamed
>>>>>>> e1976945


def _InjectableValue(name, value):
  """Creates a named injectable value.

  Args:
    name: The name of the object to setup for injection.
    value: The value of the object to setup for injection.
  """

  @Singleton
  def Callable():
    pass
  Callable.__name__ = name
  Callable.ioc_value = value

  Injectable(Callable)
Injectable.value = _InjectableValue


def Singleton(f):
  """Decorates a callable and sets it as a singleton.

  Must be used in conjunction with a call to Injectable.

  Args:
    f: A callable to mark as an injectable singleton.
  Returns:
    The callable set to be a singleton when injected.
  """
  f.ioc_singleton = True
  return f


def _EagerSingleton(f):
  """Decorates a callable and sets it as an eager singleton.

  Must be used in conjunction with a call to Injectable.

  Args:
    f: A callable to mark as an injectable eager singleton.
  Returns:
    The callable set to be a eager singleton when injected.
  """
  f.ioc_eager = True
  return Singleton(f)
Singleton.eager = _EagerSingleton


def Warmup():
  """Instantiates all the eager singleton injectables."""
  logging.debug('Warming up ALL')
  for scope in _DATA.scopes:
    scope.Warmup()
  logging.debug('Hot ALL')


def DumpInjectionStack():
  for scope in _DATA.scopes:
    print scope


def SetTestMode(enabled=True):
  """Enter or leave the test mode."""
  global _IN_TEST_MODE
  _IN_TEST_MODE = enabled<|MERGE_RESOLUTION|>--- conflicted
+++ resolved
@@ -189,12 +189,6 @@
 def _CheckAlreadyInjected(name):
   """Checks if an injectable name is already in use."""
   for scope in _DATA.scopes:
-<<<<<<< HEAD
-    if f.__name__ in scope:
-      raise KeyError('Injectable %r already exist in scope %r.' %
-                     (f.__name__, scope.name))
-  return _DATA.scopes[-1].Injectable(f)
-=======
     if name in scope:
       raise ValueError('Injectable %r already exist in scope %r.' %
                        (name, scope.name))
@@ -220,7 +214,6 @@
     return _DATA.scopes[-1].Injectable(f, name=name)
   return Decorator
 Injectable.named = _InjectableNamed
->>>>>>> e1976945
 
 
 def _InjectableValue(name, value):
